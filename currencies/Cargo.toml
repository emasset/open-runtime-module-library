[package]
name = "orml-currencies"
description = "Provide `MultiCurrency` implementation using `pallet-balances` and `orml-tokens` module."
repository = "https://github.com/open-web3-stack/open-runtime-module-library/tree/master/currencies"
license = "Apache-2.0"
version = "0.1.3-dev"
authors = ["Laminar Developers <hello@laminar.one>"]
edition = "2018"

[dependencies]
serde = { version = "1.0.111", optional = true }
codec = { package = "parity-scale-codec", version = "1.3.0", default-features = false }
sp-runtime = { version = "2.0.0-rc6", default-features = false }
sp-io = { version = "2.0.0-rc6", default-features = false }
sp-std = { version = "2.0.0-rc6", default-features = false }

frame-support = { version = "2.0.0-rc6", default-features = false }
frame-system = { version = "2.0.0-rc6", default-features = false }

orml-traits = { path = "../traits", version = "0.1.3-dev", default-features = false }

[dev-dependencies]
<<<<<<< HEAD
sp-core = { version = "2.0.0-rc5", default-features = false }
pallet-balances = "2.0.0-rc5"
pallet-treasury = "2.0.0-rc5"
pallet-elections-phragmen = "2.0.0-rc5"
=======
sp-core = { version = "2.0.0-rc6", default-features = false }
pallet-balances = "2.0.0-rc6"
>>>>>>> 18309c93
tokens = { package = "orml-tokens", path = "../tokens" }

clear_on_drop = { version = "0.2.4", features = ["no_cc"] }	# https://github.com/paritytech/substrate/issues/4179

[features]
default = ["std"]
std = [
	"serde",
	"codec/std",
	"sp-runtime/std",
	"sp-std/std",
	"sp-io/std",
	"frame-support/std",
	"frame-system/std",
	"orml-traits/std",
]<|MERGE_RESOLUTION|>--- conflicted
+++ resolved
@@ -20,15 +20,10 @@
 orml-traits = { path = "../traits", version = "0.1.3-dev", default-features = false }
 
 [dev-dependencies]
-<<<<<<< HEAD
-sp-core = { version = "2.0.0-rc5", default-features = false }
-pallet-balances = "2.0.0-rc5"
-pallet-treasury = "2.0.0-rc5"
-pallet-elections-phragmen = "2.0.0-rc5"
-=======
 sp-core = { version = "2.0.0-rc6", default-features = false }
 pallet-balances = "2.0.0-rc6"
->>>>>>> 18309c93
+pallet-treasury = "2.0.0-rc6"
+pallet-elections-phragmen = "2.0.0-rc6"
 tokens = { package = "orml-tokens", path = "../tokens" }
 
 clear_on_drop = { version = "0.2.4", features = ["no_cc"] }	# https://github.com/paritytech/substrate/issues/4179
